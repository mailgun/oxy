// package roundrobin implements dynamic weighted round robin load balancer http handler
package roundrobin

import (
	"fmt"
	"net/http"
	"net/url"
	"sync"

	log "github.com/sirupsen/logrus"
	"github.com/vulcand/oxy/utils"
)

// Weight is an optional functional argument that sets weight of the server
func Weight(w int) ServerOption {
	return func(s *server) error {
		if w < 0 {
			return fmt.Errorf("Weight should be >= 0")
		}
		s.weight = w
		return nil
	}
}

// ErrorHandler is a functional argument that sets error handler of the server
func ErrorHandler(h utils.ErrorHandler) LBOption {
	return func(s *RoundRobin) error {
		s.errHandler = h
		return nil
	}
}

func EnableStickySession(stickySession *StickySession) LBOption {
	return func(s *RoundRobin) error {
		s.stickySession = stickySession
		return nil
	}
}

// ErrorHandler is a functional argument that sets error handler of the server
func RoundRobinRequestRewriteListener(rrl RequestRewriteListener) LBOption {
	return func(s *RoundRobin) error {
		s.requestRewriteListener = rrl
		return nil
	}
}

type RoundRobin struct {
	mutex      *sync.Mutex
	next       http.Handler
	errHandler utils.ErrorHandler
	// Current index (starts from -1)
	index                  int
	servers                []*server
	currentWeight          int
	stickySession          *StickySession
	requestRewriteListener RequestRewriteListener

	log *log.Logger
}

func New(next http.Handler, opts ...LBOption) (*RoundRobin, error) {
	rr := &RoundRobin{
<<<<<<< HEAD
		next:    next,
		index:   -1,
		mutex:   &sync.Mutex{},
		servers: []*server{},

		log: log.StandardLogger(),
=======
		next:          next,
		index:         -1,
		mutex:         &sync.Mutex{},
		servers:       []*server{},
		stickySession: nil,
>>>>>>> adbef6be
	}
	for _, o := range opts {
		if err := o(rr); err != nil {
			return nil, err
		}
	}
	if rr.errHandler == nil {
		rr.errHandler = utils.DefaultHandler
	}
	return rr, nil
}

// Logger defines the logger the round robin load balancer will use.
//
// It defaults to logrus.StandardLogger(), the global logger used by logrus.
func RoundRobinLogger(l *log.Logger) LBOption {
	return func(r *RoundRobin) error {
		r.log = l
		return nil
	}
}

func (r *RoundRobin) Next() http.Handler {
	return r.next
}

func (r *RoundRobin) ServeHTTP(w http.ResponseWriter, req *http.Request) {
	if r.log.Level >= log.DebugLevel {
		logEntry := r.log.WithField("Request", utils.DumpHttpRequest(req))
		logEntry.Debug("vulcand/oxy/roundrobin/rr: begin ServeHttp on request")
		defer logEntry.Debug("vulcand/oxy/roundrobin/rr: completed ServeHttp on request")
	}

	// make shallow copy of request before chaning anything to avoid side effects
	newReq := *req
	stuck := false
	if r.stickySession != nil {
		cookieURL, present, err := r.stickySession.GetBackend(&newReq, r.Servers())

		if err != nil {
			log.Warnf("vulcand/oxy/roundrobin/rr: error using server from cookie: %v", err)
		}

		if present {
			newReq.URL = cookieURL
			stuck = true
		}
	}

	if !stuck {
		url, err := r.NextServer()
		if err != nil {
			r.errHandler.ServeHTTP(w, req, err)
			return
		}

		if r.stickySession != nil {
			r.stickySession.StickBackend(url, &w)
		}
		newReq.URL = url
	}

	if r.log.Level >= log.DebugLevel {
		//log which backend URL we're sending this request to
<<<<<<< HEAD
		r.log.WithFields(log.Fields{"Request": utils.DumpHttpRequest(req), "ForwardURL": url}).Debugf("vulcand/oxy/roundrobin/rr: Forwarding this request to URL")
=======
		log.WithFields(log.Fields{"Request": utils.DumpHttpRequest(req), "ForwardURL": newReq.URL}).Debugf("vulcand/oxy/roundrobin/rr: Forwarding this request to URL")
>>>>>>> adbef6be
	}

	//Emit event to a listener if one exists
	if r.requestRewriteListener != nil {
		r.requestRewriteListener(req, &newReq)
	}

	r.next.ServeHTTP(w, &newReq)
}

func (r *RoundRobin) NextServer() (*url.URL, error) {
	srv, err := r.nextServer()
	if err != nil {
		return nil, err
	}
	return utils.CopyURL(srv.url), nil
}

func (r *RoundRobin) nextServer() (*server, error) {
	r.mutex.Lock()
	defer r.mutex.Unlock()

	if len(r.servers) == 0 {
		return nil, fmt.Errorf("no servers in the pool")
	}

	// The algo below may look messy, but is actually very simple
	// it calculates the GCD  and subtracts it on every iteration, what interleaves servers
	// and allows us not to build an iterator every time we readjust weights

	// GCD across all enabled servers
	gcd := r.weightGcd()
	// Maximum weight across all enabled servers
	max := r.maxWeight()

	for {
		r.index = (r.index + 1) % len(r.servers)
		if r.index == 0 {
			r.currentWeight = r.currentWeight - gcd
			if r.currentWeight <= 0 {
				r.currentWeight = max
				if r.currentWeight == 0 {
					return nil, fmt.Errorf("all servers have 0 weight")
				}
			}
		}
		srv := r.servers[r.index]
		if srv.weight >= r.currentWeight {
			return srv, nil
		}
	}
}

func (r *RoundRobin) RemoveServer(u *url.URL) error {
	r.mutex.Lock()
	defer r.mutex.Unlock()

	e, index := r.findServerByURL(u)
	if e == nil {
		return fmt.Errorf("server not found")
	}
	r.servers = append(r.servers[:index], r.servers[index+1:]...)
	r.resetState()
	return nil
}

func (r *RoundRobin) Servers() []*url.URL {
	r.mutex.Lock()
	defer r.mutex.Unlock()

	out := make([]*url.URL, len(r.servers))
	for i, srv := range r.servers {
		out[i] = srv.url
	}
	return out
}

func (r *RoundRobin) ServerWeight(u *url.URL) (int, bool) {
	r.mutex.Lock()
	defer r.mutex.Unlock()

	if s, _ := r.findServerByURL(u); s != nil {
		return s.weight, true
	}
	return -1, false
}

// In case if server is already present in the load balancer, returns error
func (r *RoundRobin) UpsertServer(u *url.URL, options ...ServerOption) error {
	r.mutex.Lock()
	defer r.mutex.Unlock()

	if u == nil {
		return fmt.Errorf("server URL can't be nil")
	}

	if s, _ := r.findServerByURL(u); s != nil {
		for _, o := range options {
			if err := o(s); err != nil {
				return err
			}
		}
		r.resetState()
		return nil
	}

	srv := &server{url: utils.CopyURL(u)}
	for _, o := range options {
		if err := o(srv); err != nil {
			return err
		}
	}

	if srv.weight == 0 {
		srv.weight = defaultWeight
	}

	r.servers = append(r.servers, srv)
	r.resetState()
	return nil
}

func (r *RoundRobin) resetIterator() {
	r.index = -1
	r.currentWeight = 0
}

func (r *RoundRobin) resetState() {
	r.resetIterator()
}

func (r *RoundRobin) findServerByURL(u *url.URL) (*server, int) {
	if len(r.servers) == 0 {
		return nil, -1
	}
	for i, s := range r.servers {
		if sameURL(u, s.url) {
			return s, i
		}
	}
	return nil, -1
}

func (r *RoundRobin) maxWeight() int {
	max := -1
	for _, s := range r.servers {
		if s.weight > max {
			max = s.weight
		}
	}
	return max
}

func (r *RoundRobin) weightGcd() int {
	divisor := -1
	for _, s := range r.servers {
		if divisor == -1 {
			divisor = s.weight
		} else {
			divisor = gcd(divisor, s.weight)
		}
	}
	return divisor
}

func gcd(a, b int) int {
	for b != 0 {
		a, b = b, a%b
	}
	return a
}

// ServerOption provides various options for server, e.g. weight
type ServerOption func(*server) error

// LBOption provides options for load balancer
type LBOption func(*RoundRobin) error

// Set additional parameters for the server can be supplied when adding server
type server struct {
	url *url.URL
	// Relative weight for the enpoint to other enpoints in the load balancer
	weight int
}

var defaultWeight = 1

func SetDefaultWeight(weight int) error {
	if weight < 0 {
		return fmt.Errorf("default weight should be >= 0")
	}
	defaultWeight = weight
	return nil
}

func sameURL(a, b *url.URL) bool {
	return a.Path == b.Path && a.Host == b.Host && a.Scheme == b.Scheme
}

type balancerHandler interface {
	Servers() []*url.URL
	ServeHTTP(w http.ResponseWriter, req *http.Request)
	ServerWeight(u *url.URL) (int, bool)
	RemoveServer(u *url.URL) error
	UpsertServer(u *url.URL, options ...ServerOption) error
	NextServer() (*url.URL, error)
	Next() http.Handler
}<|MERGE_RESOLUTION|>--- conflicted
+++ resolved
@@ -61,20 +61,13 @@
 
 func New(next http.Handler, opts ...LBOption) (*RoundRobin, error) {
 	rr := &RoundRobin{
-<<<<<<< HEAD
 		next:    next,
 		index:   -1,
 		mutex:   &sync.Mutex{},
 		servers: []*server{},
+		stickySession: nil,
 
 		log: log.StandardLogger(),
-=======
-		next:          next,
-		index:         -1,
-		mutex:         &sync.Mutex{},
-		servers:       []*server{},
-		stickySession: nil,
->>>>>>> adbef6be
 	}
 	for _, o := range opts {
 		if err := o(rr); err != nil {
@@ -139,11 +132,7 @@
 
 	if r.log.Level >= log.DebugLevel {
 		//log which backend URL we're sending this request to
-<<<<<<< HEAD
 		r.log.WithFields(log.Fields{"Request": utils.DumpHttpRequest(req), "ForwardURL": url}).Debugf("vulcand/oxy/roundrobin/rr: Forwarding this request to URL")
-=======
-		log.WithFields(log.Fields{"Request": utils.DumpHttpRequest(req), "ForwardURL": newReq.URL}).Debugf("vulcand/oxy/roundrobin/rr: Forwarding this request to URL")
->>>>>>> adbef6be
 	}
 
 	//Emit event to a listener if one exists
