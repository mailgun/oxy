--- conflicted
+++ resolved
@@ -102,16 +102,11 @@
 
 func NewRebalancer(handler balancerHandler, opts ...RebalancerOption) (*Rebalancer, error) {
 	rb := &Rebalancer{
-<<<<<<< HEAD
 		mtx:  &sync.Mutex{},
 		next: handler,
+		stickySession: nil,
 
 		log: log.StandardLogger(),
-=======
-		mtx:           &sync.Mutex{},
-		next:          handler,
-		stickySession: nil,
->>>>>>> adbef6be
 	}
 	for _, o := range opts {
 		if err := o(rb); err != nil {
@@ -167,23 +162,8 @@
 		defer logEntry.Debug("vulcand/oxy/roundrobin/rebalancer: completed ServeHttp on request")
 	}
 
-<<<<<<< HEAD
-	pw := utils.NewProxyWriterWithLogger(w, rb.log)
-	start := rb.clock.UtcNow()
-	url, err := rb.next.NextServer()
-	if err != nil {
-		rb.errHandler.ServeHTTP(w, req, err)
-		return
-	}
-
-	if rb.log.Level >= log.DebugLevel {
-		//log which backend URL we're sending this request to
-		rb.log.WithFields(log.Fields{"Request": utils.DumpHttpRequest(req), "ForwardURL": url}).Debugf("vulcand/oxy/roundrobin/rebalancer: Forwarding this request to URL")
-	}
-=======
 	pw := utils.NewProxyWriter(w)
 	start := rb.clock.UtcNow()
->>>>>>> adbef6be
 
 	// make shallow copy of request before changing anything to avoid side effects
 	newReq := *req
@@ -353,11 +333,7 @@
 
 func (rb *Rebalancer) applyWeights() {
 	for _, srv := range rb.servers {
-<<<<<<< HEAD
 		rb.log.Infof("upsert server %v, weight %v", srv.url, srv.curWeight)
-=======
-		log.Debugf("upsert server %v, weight %v", srv.url, srv.curWeight)
->>>>>>> adbef6be
 		rb.next.UpsertServer(srv.url, Weight(srv.curWeight))
 	}
 }
@@ -369,11 +345,7 @@
 		if srv.good {
 			weight := increase(srv.curWeight)
 			if weight <= FSMMaxWeight {
-<<<<<<< HEAD
 				rb.log.Infof("increasing weight of %v from %v to %v", srv.url, srv.curWeight, weight)
-=======
-				log.Debugf("increasing weight of %v from %v to %v", srv.url, srv.curWeight, weight)
->>>>>>> adbef6be
 				srv.curWeight = weight
 				changed = true
 			}
@@ -420,11 +392,7 @@
 		}
 	}
 	if len(g) != 0 && len(b) != 0 {
-<<<<<<< HEAD
 		rb.log.Infof("bad: %v good: %v, ratings: %v", b, g, rb.ratings)
-=======
-		log.Debugf("bad: %v good: %v, ratings: %v", b, g, rb.ratings)
->>>>>>> adbef6be
 	}
 	return len(g) != 0 && len(b) != 0
 }
@@ -438,11 +406,7 @@
 		}
 		changed = true
 		newWeight := decrease(s.origWeight, s.curWeight)
-<<<<<<< HEAD
-		rb.log.Infof("decreasing weight of %v from %v to %v", s.url, s.curWeight, newWeight)
-=======
 		log.Debugf("decreasing weight of %v from %v to %v", s.url, s.curWeight, newWeight)
->>>>>>> adbef6be
 		s.curWeight = newWeight
 	}
 	if !changed {
