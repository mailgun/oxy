--- conflicted
+++ resolved
@@ -139,11 +139,7 @@
 	c.m.Lock()
 	defer c.m.Unlock()
 
-<<<<<<< HEAD
 	c.log.Infof("%v is in error state", c)
-=======
-	log.Warnf("%v is in error state", c)
->>>>>>> adbef6be
 
 	switch c.state {
 	case stateStandby:
@@ -173,11 +169,7 @@
 
 func (c *CircuitBreaker) serve(w http.ResponseWriter, req *http.Request) {
 	start := c.clock.UtcNow()
-<<<<<<< HEAD
 	p := utils.NewProxyWriterWithLogger(w, c.log)
-=======
-	p := utils.NewProxyWriter(w)
->>>>>>> adbef6be
 
 	c.next.ServeHTTP(p, req)
 
@@ -218,11 +210,7 @@
 }
 
 func (c *CircuitBreaker) setState(new cbState, until time.Time) {
-<<<<<<< HEAD
 	c.log.Infof("%v setting state to %v, until %v", c, new, until)
-=======
-	log.Debugf("%v setting state to %v, until %v", c, new, until)
->>>>>>> adbef6be
 	c.state = new
 	c.until = until
 	switch new {
@@ -255,11 +243,7 @@
 	c.lastCheck = c.clock.UtcNow().Add(c.checkPeriod)
 
 	if c.state == stateTripped {
-<<<<<<< HEAD
 		c.log.Infof("%v skip set tripped", c)
-=======
-		log.Debugf("%v skip set tripped", c)
->>>>>>> adbef6be
 		return
 	}
 
